--- conflicted
+++ resolved
@@ -139,47 +139,14 @@
             elif chat.dst_team:
                 self.group_broadcast(src, evt, group=chat.dst_team)
             else:
-<<<<<<< HEAD
-                client = self.find_client(uid=chat.dst_uid)
-                if client:
-                    self.lgr.debug(
-                        "%s -> %s: (geochat) %s",
-                        chat.src_cs,
-                        client.user.callsign,
-                        chat.message,
-                    )
-                    client.send_event(evt)
-                else:
-                    self.lgr.warning("No destination for %s", chat)
-=======
                 self.send_user(src, evt, dst_uid=chat.dst_uid)
->>>>>>> bda66362
             return
 
         # Check for Marti, use first
         if evt.has_marti:
             self.lgr.debug("Handling marti")
             for callsign in evt.detail.marti_cs:
-<<<<<<< HEAD
-                client = self.find_client(callsign=callsign)
-                if client:
-                    if src.user:
-                        self.lgr.debug(
-                            "%s -> %s (marti): %s",
-                            src.user.callsign,
-                            client.user.callsign,
-                            evt,
-                        )
-                    else:
-                        self.lgr.debug(
-                            "Anonymous -> %s (marti): %s",
-                            client.user.callsign,
-                            evt,
-                        )
-                    client.send_event(evt)
-=======
                 self.send_user(src, evt, dst_cs=callsign)
->>>>>>> bda66362
             return
 
         # Assume broadcast
