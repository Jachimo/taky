--- conflicted
+++ resolved
@@ -4,13 +4,12 @@
 The format is based on [Keep a Changelog](https://keepachangelog.com/en/1.0.0/),
 and this project adheres to [Semantic Versioning](https://semver.org/spec/v2.0.0.html).
 
-<<<<<<< HEAD
 ## [Unreleased] - 2023/02/04
 
 ### Added
  - Support for GeoChat with custom groups
  - Support for Marti packets using UIDs
-=======
+
 ## [0.9] - 2024/04/05
 
 ### Fixed
@@ -20,7 +19,6 @@
 ### Contributors
  - Big thanks to @CyberXZT for finding the security vulnerability!
  - Thanks to @chcksnpr42 for helping improve documentation!
->>>>>>> 016f2c36
 
 ## [0.9] - 2023/01/21
 
