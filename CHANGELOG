--- conflicted
+++ resolved
@@ -6,7 +6,6 @@
 
 ## [Unreleased]
 
-<<<<<<< HEAD
 ### Added
  - Management socket + status command
  - TCP Monitor socket
@@ -17,7 +16,7 @@
 
 ### Fixed
  - Allowing for a proper shutdown from SIGTERM
-=======
+
 ## [0.8.2] - 2021-09-03
 
 ### Fixed
@@ -25,7 +24,6 @@
 
 ### Contributors
  - Thanks to @skadakar for his work finding this, and testing the fix!
->>>>>>> 857d1a9f
 
 ## [0.8.1] - 2021-06-06
 
