--- conflicted
+++ resolved
@@ -6,7 +6,6 @@
 
 ## [Unreleased]
 
-<<<<<<< HEAD
 ### Added
  - Management socket + status command
  - TCP Monitor socket
@@ -17,13 +16,12 @@
 
 ### Fixed
  - Allowing for a proper shutdown from SIGTERM
-=======
+
 ## [0.8.1] - 2021-06-06
 
 ### Fixed
  - Routing packets with multiple sockets sharing an identifier (callsign, UID)
  - Added a none check on user object
->>>>>>> bda66362
 
 ## [0.8] - 2021-05-24
 
